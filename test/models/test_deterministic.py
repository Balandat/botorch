--- conflicted
+++ resolved
@@ -47,18 +47,12 @@
         p = model.posterior(X)
         self.assertIsInstance(p, DeterministicPosterior)
         self.assertTrue(torch.equal(p.mean, f(X)))
-<<<<<<< HEAD
         # check that observation noise doesn't change things
         p_noisy = model.posterior(X, observation_noise=True)
         self.assertTrue(torch.equal(p_noisy.mean, f(X)))
         # test proper error on explicit observation noise
         with self.assertRaises(UnsupportedError):
             model.posterior(X, observation_noise=X[..., :-1])
-=======
-        # check that observaiton noise doesn't change things
-        p_noisy = model.posterior(X, observation_noise=True)
-        self.assertTrue(torch.equal(p_noisy.mean, f(X)))
->>>>>>> 094a780c
         # check output indices
         model = GenericDeterministicModel(lambda X: X, num_outputs=2)
         self.assertEqual(model.num_outputs, 2)
